--- conflicted
+++ resolved
@@ -15,6 +15,7 @@
 
 from .base_component import Component
 from elements.component_registry import register_component
+from .memory_compressor_interface import estimate_veil_tokens
 
 # Import LLM interfaces
 from llm.provider_interface import LLMMessage
@@ -53,7 +54,6 @@
     MIN_COMPRESSION_BATCH = COMPRESSION_CHUNK_SIZE     # Minimum excess before triggering compression (avoid micro-compressions)
     UNFOCUSED_TOTAL_LIMIT = 4000     # 4k tokens total for unfocused elements (unchanged)
     MIN_COMPRESSION_THRESHOLD = 1000 # 1k tokens minimum before triggering any compression (avoid compressing small content)
-<<<<<<< HEAD
     
     # PHASE 2: NEW - Updated Constants for 8-Chunk Architecture
     FOCUSED_CHUNK_LIMIT = 8                  # 8 chunks = 32k fresh content 
@@ -61,9 +61,6 @@
     UNFOCUSED_FRESH_LIMIT = 4000             # 1 chunk fresh content
     UNFOCUSED_MEMORY_LIMIT = 4000            # 1 chunk memories (keep existing)
     
-=======
-
->>>>>>> becdf975
     def __init__(self, **kwargs):
         super().__init__(**kwargs)
 
@@ -79,7 +76,6 @@
         # Storage tracking
         self._storage = None
         self._storage_initialized = False
-<<<<<<< HEAD
         
         # PHASE 2A: NEW - Dual-stream chunk tracking infrastructure
         self._element_chunks: Dict[str, Dict[str, Any]] = {}
@@ -87,11 +83,6 @@
         
         logger.info(f"CompressionEngineComponent initialized ({self.id}) - ready for AgentMemoryCompressor integration and dual-stream processing")
     
-=======
-
-        logger.info(f"CompressionEngineComponent initialized ({self.id}) - ready for AgentMemoryCompressor integration")
-
->>>>>>> becdf975
     def _on_initialize(self) -> bool:
         """Initialize the compression engine after being attached to InnerSpace."""
         try:
@@ -808,7 +799,6 @@
     async def _compress_container_children(self, container_node: Dict[str, Any], element_id: str, focus_element_id: str) -> None:
         """
         Compress a container's children using AgentMemoryCompressor for agent-driven memory formation.
-<<<<<<< HEAD
         
         PHASE 2: ENHANCED with dual-stream architecture:
         - Uses continuous chunking instead of reactive compression
@@ -817,16 +807,6 @@
         
         NEW: Scratchpad exclusion, focus-aware stream selection, and 8-chunk boundaries.
         
-=======
-
-        ENHANCED: Now implements focus-aware compression with different limits:
-        - Focused elements: 50k fresh + 20k memories (70k total)
-        - Unfocused elements: 4k total (strict compression)
-
-        Phase 3: This uses the agent's LLM-based reflection instead of simple content counting.
-        NEW: Uses just-in-time content change detection via flat VEIL cache comparison.
-
->>>>>>> becdf975
         Args:
             container_node: The container node to compress
             element_id: ID of the element this container represents
@@ -837,7 +817,6 @@
             element_name = props.get('element_name', element_id)
             available_tools = props.get('available_tools', [])
             children = container_node.get('children', [])
-<<<<<<< HEAD
             
             # PHASE 1: NEW - Scratchpad exclusion check BEFORE any compression
             if self._is_scratchpad_container(container_node):
@@ -848,9 +827,6 @@
                     container_node['properties']['tools_available_despite_scratchpad_exclusion'] = True
                 return  # Early exit - no compression for scratchpads
             
-=======
-
->>>>>>> becdf975
             # NEW: 1k token threshold check - don't compress small content
             total_tokens = self._calculate_children_tokens(children)
             if total_tokens < self.MIN_COMPRESSION_THRESHOLD:
@@ -860,7 +836,6 @@
                     container_node['properties']['available_tools'] = available_tools
                     container_node['properties']['tools_available_despite_preservation'] = True
                 return
-<<<<<<< HEAD
             
             # PHASE 2: NEW - Use dual-stream architecture instead of old compression logic
             logger.debug(f"Using dual-stream processing for element {element_id}")
@@ -891,19 +866,6 @@
             
             logger.info(f"Dual-stream processing complete for {element_id}: {is_focused and 'focused' or 'unfocused'} rendering with {len(selected_nodes)} nodes")
                 
-=======
-
-            # NEW: Determine if this element is focused
-            is_focused = (element_id == focus_element_id)
-
-            if is_focused:
-                logger.debug(f"Applying focused compression for element {element_id}")
-                await self._apply_focused_compression(container_node, element_id, children, element_name, available_tools)
-            else:
-                logger.debug(f"Applying unfocused compression for element {element_id}")
-                await self._apply_unfocused_compression(container_node, element_id, children, element_name, available_tools)
-
->>>>>>> becdf975
         except Exception as e:
             logger.error(f"Error in dual-stream container processing: {e}", exc_info=True)
             # Fallback to original children to ensure system keeps working
@@ -1397,12 +1359,8 @@
 
         ENHANCED: Now supports focused vs unfocused compression context.
         NEW: Passes existing memory context directly from compression pipeline.
-<<<<<<< HEAD
         PHASE 3: Enhanced with full VEIL context for contextually aware memories.
         
-=======
-
->>>>>>> becdf975
         Returns:
             Tuple of (memory_summary, compression_approach)
         """
@@ -1422,14 +1380,10 @@
             # NEW: Add focus context to compression metadata
             focus_type = "focused" if is_focused else "unfocused"
             action_type = "recompression" if is_recompression else "compression"
-<<<<<<< HEAD
             
             # PHASE 3: NEW - Get full VEIL context for enhanced memory creation using HUD rendering
             full_veil_context = await self._get_hud_rendered_context(element_id, children)
             
-=======
-
->>>>>>> becdf975
             compression_context = {
                 "element_id": element_id,
                 "element_name": element_name,
@@ -1445,13 +1399,8 @@
                 # PHASE 3: NEW - Full VEIL context for enhanced memories
                 "full_veil_context": full_veil_context
             }
-<<<<<<< HEAD
             
             # Pass only fresh content for compression, with enhanced context
-=======
-
-            # Pass only fresh content for compression, with existing memories as context
->>>>>>> becdf975
             memorized_veil_node = await self._memory_compressor.compress(
                 raw_veil_nodes=fresh_content,  # Only fresh content to compress
                 element_ids=element_ids,
@@ -1465,13 +1414,8 @@
                 if is_recompression:
                     compression_approach = f"agent_memory_recompressor_{focus_type}_enhanced_context"
                 else:
-<<<<<<< HEAD
                     compression_approach = f"agent_memory_compressor_{focus_type}_enhanced_context"
                 
-=======
-                    compression_approach = f"agent_memory_compressor_{focus_type}"
-
->>>>>>> becdf975
                 action = "Recompressed" if is_recompression else "Agent reflected on"
                 context_info = " (with full VEIL context)" if full_veil_context else ""
                 memory_context_info = f" (with {len(existing_memory_summaries)} memory context)" if existing_memory_summaries else ""
@@ -1997,7 +1941,6 @@
             Estimated token count
         """
         try:
-            from .memory_compressor_interface import estimate_veil_tokens
             return estimate_veil_tokens(children)
         except Exception as e:
             logger.warning(f"Error calculating children tokens: {e}")
@@ -2341,7 +2284,6 @@
 
         except Exception as e:
             logger.debug(f"Error checking attachment boundary: {e}")
-<<<<<<< HEAD
             return False 
 
     # PHASE 2A: NEW - Dual-Stream Chunk Management Methods
@@ -2952,7 +2894,4 @@
             
         except Exception as e:
             logger.debug(f"Error accessing HUD component: {e}")
-            return None
-=======
-            return False
->>>>>>> becdf975
+            return None